--- conflicted
+++ resolved
@@ -14,13 +14,9 @@
     wrapper: '& > .MuiCollapse-container > .MuiCollapse-wrapper',
 };
 
-<<<<<<< HEAD
-const styles = makeStyles({
-=======
 const xsWidthMargin = 16;
 
-const useStyle = makeStyles((theme) => ({
->>>>>>> f1e1e760
+const styles = makeStyles({
     root: {
         boxSizing: 'border-box',
         display: 'flex',
@@ -36,29 +32,16 @@
             pointerEvents: 'all',
         },
         [collapse.wrapper]: {
-<<<<<<< HEAD
             padding: `${indents.snackbar.default}px 0px`,
+            transition: 'padding 300ms ease 0ms',
         },
         maxWidth: `calc(100% - ${indents.view.default * 2}px)`,
         [breakpoints.downXs]: {
-            left: '16px',
-            right: '16px',
-=======
-            padding: `${SNACKBAR_INDENTS.snackbar.default}px 0px`,
-            transition: 'padding 300ms ease 0ms',
-        },
-        maxWidth: `calc(100% - ${SNACKBAR_INDENTS.view.default * 2}px)`,
-        [theme.breakpoints.down('xs')]: {
->>>>>>> f1e1e760
             width: '100%',
             maxWidth: `calc(100% - ${xsWidthMargin * 2}px)`,
         },
     },
     rootDense: {
-<<<<<<< HEAD
-        maxWidth: `calc(100% - ${indents.view.dense * 2}px)`,
-=======
->>>>>>> f1e1e760
         [collapse.wrapper]: {
             padding: `${indents.snackbar.dense}px 0px`,
         },
@@ -67,63 +50,32 @@
         top: `${indents.view.default - indents.snackbar.default}px`,
         flexDirection: 'column',
     },
-<<<<<<< HEAD
-    topDense: {
-        top: `${indents.view.dense - indents.snackbar.dense}px`,
-    },
-=======
->>>>>>> f1e1e760
     bottom: {
         bottom: `${indents.view.default - indents.snackbar.default}px`,
         flexDirection: 'column-reverse',
     },
-<<<<<<< HEAD
-    bottomDense: {
-        bottom: `${indents.view.dense - indents.snackbar.dense}px`,
-    },
-=======
->>>>>>> f1e1e760
     left: {
         left: `${indents.view.default}px`,
         [breakpoints.upSm]: {
             alignItems: 'flex-start',
         },
-        [theme.breakpoints.down('xs')]: {
+        [breakpoints.downXs]: {
             left: `${xsWidthMargin}px`,
         },
     },
-<<<<<<< HEAD
-    leftDense: {
-        left: `${indents.view.dense}px`,
-    },
-=======
->>>>>>> f1e1e760
     right: {
         right: `${indents.view.default}px`,
         [breakpoints.upSm]: {
             alignItems: 'flex-end',
         },
-        [theme.breakpoints.down('xs')]: {
+        [breakpoints.downXs]: {
             right: `${xsWidthMargin}px`,
         },
-    },
-<<<<<<< HEAD
-    rightDense: {
-        right: `${indents.view.dense}px`,
     },
     center: {
         left: '50%',
         transform: 'translateX(-50%)',
-        [breakpoints.downXs]: {
-            transform: 'translateX(0)',
-        },
         [breakpoints.upSm]: {
-=======
-    center: {
-        left: '50%',
-        transform: 'translateX(-50%)',
-        [theme.breakpoints.up('sm')]: {
->>>>>>> f1e1e760
             alignItems: 'center',
         },
     },
@@ -141,23 +93,11 @@
     const { className, anchorOrigin, dense, children } = props;
 
     const combinedClassname = clsx(
-<<<<<<< HEAD
         ComponentClasses.SnackbarContainer,
         styles[anchorOrigin.vertical],
         styles[anchorOrigin.horizontal],
-        // @ts-ignore
-        { [styles[`${anchorOrigin.vertical}Dense`]]: dense },
-        // @ts-ignore
-        { [styles[`${anchorOrigin.horizontal}Dense`]]: dense },
-        // @ts-ignore
         { [styles.rootDense]: dense },
         styles.root, // root should come after others to override maxWidth
-=======
-        classes[anchorOrigin.vertical],
-        classes[anchorOrigin.horizontal],
-        { [classes.rootDense]: dense },
-        classes.root, // root should come after others to override maxWidth
->>>>>>> f1e1e760
         className,
     );
 
