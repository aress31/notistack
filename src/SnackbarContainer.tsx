import React from 'react';
import clsx from 'clsx';
import { makeStyles } from '@material-ui/core/styles';
import { SNACKBAR_INDENTS } from './utils/constants';
import { SnackbarProviderProps } from '.';

const collapse = {
<<<<<<< HEAD
    container: '& > .MuiCollapse-root',
    wrapper: '& > .MuiCollapse-root > .MuiCollapse-wrapper',
=======
    // Material-UI 4.12.x and above uses MuiCollapse-root; earlier versions use
    // Mui-Collapse-container.  https://github.com/mui-org/material-ui/pull/24084
    container: '& > .MuiCollapse-container, & > .MuiCollapse-root',
    wrapper: '& > .MuiCollapse-container > .MuiCollapse-wrapper, & > .MuiCollapse-root > .MuiCollapse-wrapper',
>>>>>>> 54acc220
};

const xsWidthMargin = 16;

const useStyle = makeStyles((theme) => ({
    root: {
        boxSizing: 'border-box',
        display: 'flex',
        maxHeight: '100%',
        position: 'fixed',
        zIndex: theme.zIndex.snackbar,
        height: 'auto',
        width: 'auto',
        transition: 'top 300ms ease 0ms, right 300ms ease 0ms, bottom 300ms ease 0ms, left 300ms ease 0ms, margin 300ms ease 0ms, max-width 300ms ease 0ms',
        // container itself is invisible and should not block clicks, clicks should be passed to its children
        pointerEvents: 'none',
        [collapse.container]: {
            pointerEvents: 'all',
        },
        [collapse.wrapper]: {
            padding: `${SNACKBAR_INDENTS.snackbar.default}px 0px`,
            transition: 'padding 300ms ease 0ms',
        },
        maxWidth: `calc(100% - ${SNACKBAR_INDENTS.view.default * 2}px)`,
        [theme.breakpoints.down('xs')]: {
            width: '100%',
            maxWidth: `calc(100% - ${xsWidthMargin * 2}px)`,
        },
    },
    rootDense: {
        [collapse.wrapper]: {
            padding: `${SNACKBAR_INDENTS.snackbar.dense}px 0px`,
        },
    },
    top: {
        top: SNACKBAR_INDENTS.view.default - SNACKBAR_INDENTS.snackbar.default,
        flexDirection: 'column',
    },
    bottom: {
        bottom: SNACKBAR_INDENTS.view.default - SNACKBAR_INDENTS.snackbar.default,
        flexDirection: 'column-reverse',
    },
    left: {
        left: SNACKBAR_INDENTS.view.default,
        [theme.breakpoints.up('sm')]: {
            alignItems: 'flex-start',
        },
        [theme.breakpoints.down('xs')]: {
            left: `${xsWidthMargin}px`,
        },
    },
    right: {
        right: SNACKBAR_INDENTS.view.default,
        [theme.breakpoints.up('sm')]: {
            alignItems: 'flex-end',
        },
        [theme.breakpoints.down('xs')]: {
            right: `${xsWidthMargin}px`,
        },
    },
    center: {
        left: '50%',
        transform: 'translateX(-50%)',
        [theme.breakpoints.up('sm')]: {
            alignItems: 'center',
        },
    },
}));

interface SnackbarContainerProps {
    children: JSX.Element | JSX.Element[];
    className?: string;
    dense: SnackbarProviderProps['dense'];
    anchorOrigin: NonNullable<SnackbarProviderProps['anchorOrigin']>;
}

const SnackbarContainer: React.FC<SnackbarContainerProps> = (props) => {
    const classes = useStyle();
    const { className, anchorOrigin, dense, ...other } = props;

    const combinedClassname = clsx(
        classes[anchorOrigin.vertical],
        classes[anchorOrigin.horizontal],
        { [classes.rootDense]: dense },
        classes.root, // root should come after others to override maxWidth
        className,
    );

    return (
        <div className={combinedClassname} {...other} />
    );
};

export default React.memo(SnackbarContainer);<|MERGE_RESOLUTION|>--- conflicted
+++ resolved
@@ -5,15 +5,10 @@
 import { SnackbarProviderProps } from '.';
 
 const collapse = {
-<<<<<<< HEAD
-    container: '& > .MuiCollapse-root',
-    wrapper: '& > .MuiCollapse-root > .MuiCollapse-wrapper',
-=======
     // Material-UI 4.12.x and above uses MuiCollapse-root; earlier versions use
     // Mui-Collapse-container.  https://github.com/mui-org/material-ui/pull/24084
     container: '& > .MuiCollapse-container, & > .MuiCollapse-root',
     wrapper: '& > .MuiCollapse-container > .MuiCollapse-wrapper, & > .MuiCollapse-root > .MuiCollapse-wrapper',
->>>>>>> 54acc220
 };
 
 const xsWidthMargin = 16;
