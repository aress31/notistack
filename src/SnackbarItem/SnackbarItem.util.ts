--- conflicted
+++ resolved
@@ -13,17 +13,4 @@
         return DIRECTION[anchorOrigin.horizontal];
     }
     return DIRECTION[anchorOrigin.vertical];
-<<<<<<< HEAD
-};
-
-/**
- * Omit all class keys except what we need for collapse component
- */
-export const omitNonCollapseKeys = (classes: SnackbarItemProps['classes'], dense: SnackbarProviderProps['dense']): { root: string; wrapper: string; wrapperInner: string; } => ({
-    root: classes.collapseContainer,
-    wrapper: clsx(classes.collapseWrapper, { [classes.collapseWrapperDense]: dense }),
-    wrapperInner: classes.collapseWrapperInner,
-});
-=======
-};
->>>>>>> 066cb52f
+};