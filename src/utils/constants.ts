--- conflicted
+++ resolved
@@ -62,11 +62,7 @@
 /** Tranforms classes name */
 export const transformer = {
     toContainerAnchorOrigin: (origin: string) => `containerAnchorOrigin${origin}` as ContainerClassKey,
-<<<<<<< HEAD
-    toSnackbarAnchorOrigin: ({ vertical, horizontal }: SnackbarOrigin) => (
-=======
-    toAnchorOrigin: ({ vertical, horizontal }: SnackbarOrigin) => (
->>>>>>> bfdc791c
+    toSnackbarAnchorOrigin: ({ vertical, horizontal }: SnackbarOrigin) =>  (
         `anchorOrigin${capitalise(vertical)}${capitalise(horizontal)}` as SnackbarClassKey
     ),
 };
