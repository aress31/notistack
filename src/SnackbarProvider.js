--- conflicted
+++ resolved
@@ -271,6 +271,7 @@
                         classes={getClasses(classes)}
                         onClose={this.handleCloseSnack}
                         onExited={this.handleExitedSnack}
+                        onEntered={this.handleEnteredSnack}
                     />
                 ))}
             </SnackbarContainer>
@@ -279,32 +280,7 @@
         return (
             <SnackbarContext.Provider value={contextValue}>
                 {children}
-<<<<<<< HEAD
                 {container ? createPortal(notistackElements, container) : notistackElements}
-=======
-                {Object.entries(categ).map(([origin, snacks]) => (
-                    <SnackbarContainer
-                        key={origin}
-                        dense={dense}
-                        anchorOrigin={snacks[0].anchorOrigin}
-                        className={classes[`containerAnchorOrigin${origin}`]}
-                    >
-                        {snacks.map(snack => (
-                            <SnackbarItem
-                                {...props}
-                                key={snack.key}
-                                dense={dense}
-                                snack={snack}
-                                iconVariant={iconVariant}
-                                classes={getClasses(classes)}
-                                onClose={this.handleCloseSnack}
-                                onExited={this.handleExitedSnack}
-                                onEntered={this.handleEnteredSnack}
-                            />
-                        ))}
-                    </SnackbarContainer>
-                ))}
->>>>>>> 523f1c73
             </SnackbarContext.Provider>
         );
     }
