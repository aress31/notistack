{
    "name": "notistack",
<<<<<<< HEAD
    "version": "1.0.4-alpha.0",
=======
    "version": "1.0.5",
>>>>>>> 8c6d6bf5
    "description": "Highly customizable notification snackbars (toasts) that can be stacked on top of each other",
    "main": "dist/index.js",
    "module": "dist/notistack.esm.js",
    "types": "dist/index.d.ts",
    "license": "MIT",
    "author": {
        "name": "Hossein Dehnokhalaji",
        "email": "hossein.dehnavi98@yahoo.com",
        "url": "https://github.com/iamhosseindhv/notistack"
    },
    "homepage": "https://www.iamhosseindhv.com/notistack",
    "repository": {
        "url": "git+https://github.com/iamhosseindhv/notistack.git",
        "type": "git"
    },
    "scripts": {
        "build": "tsdx build --transpileOnly --entry ./src/index.js",
        "prebuild": "npm run docs",
        "prepublishOnly": "npm run build",
        "docs": "rimraf typedoc.json && typedoc --tsconfig",
        "lint": "eslint . --ext .js,.jsx,.ts,.tsx"
    },
    "peerDependencies": {
        "react": "^16.8.0 || ^17.0.0",
        "react-dom": "^16.8.0 || ^17.0.0",
        "@material-ui/core": "^4.0.0"
    },
    "devDependencies": {
        "@babel/preset-react": "^7.8.3",
        "@material-ui/core": "^4.9.5",
        "@types/node": "^13.9.0",
        "@types/react": "^16.9.23",
        "@types/react-dom": "^16.9.5",
        "@types/react-is": "^16.7.1",
        "@typescript-eslint/eslint-plugin": "^3.9.1",
        "@typescript-eslint/parser": "^3.9.1",
        "babel-plugin-optimize-clsx": "^2.6.1",
        "eslint": "^7.7.0",
        "eslint-config-airbnb": "~18.2.0",
        "eslint-plugin-import": "~2.22.0",
        "eslint-plugin-jsx-a11y": "^6.3.1",
        "eslint-plugin-react": "^7.20.6",
        "react": "^16.8.0 || ^17.0.0",
        "react-dom": "^16.8.0 || ^17.0.0",
        "rimraf": "^3.0.2",
        "rollup-plugin-bundle-size": "^1.0.3",
        "rollup-plugin-copy": "^3.3.0",
        "tsdx": "^0.13.2",
        "typedoc": "^0.16.11",
        "typescript": "^3.8.3"
    },
    "dependencies": {
        "clsx": "^1.1.0",
        "hoist-non-react-statics": "^3.3.0"
    },
    "bugs": {
        "url": "https://github.com/iamhosseindhv/notistack/issues"
    },
    "funding": {
        "type": "opencollective",
        "url": "https://opencollective.com/notistack"
    },
    "contributors": [
        "Hossein Dehnokhalaji (https://www.iamhosseindhv.com/)"
    ],
    "keywords": [
        "notistack",
        "enqueueSnackbar",
        "snackbarprovider",
        "useSnackbar",
        "multiple",
        "react",
        "javascript",
        "material-ui",
        "toast",
        "redux",
        "snackbar",
        "stacked",
        "notification",
        "material design",
        "hossein",
        "dehnokhalaji",
        "iamhosseindhv"
    ]
}<|MERGE_RESOLUTION|>--- conflicted
+++ resolved
@@ -1,10 +1,6 @@
 {
     "name": "notistack",
-<<<<<<< HEAD
-    "version": "1.0.4-alpha.0",
-=======
     "version": "1.0.5",
->>>>>>> 8c6d6bf5
     "description": "Highly customizable notification snackbars (toasts) that can be stacked on top of each other",
     "main": "dist/index.js",
     "module": "dist/notistack.esm.js",
